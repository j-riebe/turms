import subprocess
import os
import ast
import sys
from typing import List
from turms.run import write_code_to_file

DIR_NAME = os.path.dirname(os.path.realpath(__file__))


def build_relative_glob(path):
    return DIR_NAME + path


<<<<<<< HEAD
def unit_test_with(generated_ast: List[ast.AST], test_string: str):
    added_code = ast.parse(test_string).body
    md = ast.Module(body=generated_ast + added_code, type_ignores=[])
    generadet_info= ast.unparse(ast.fix_missing_locations(md))
    x = compile(generadet_info,"test", mode="exec")
    exec(x, globals(), globals())


=======
def generated_module_is_executable(module: str) -> bool:
    exec_locals = {}
    exec_globals = {}

    imports = [line for line in module.split("\n") if line.startswith("from")]
    for import_ in imports:
        exec(import_, exec_globals, exec_locals)
    exec_globals.update(exec_locals)

    try:
        exec(module, exec_globals)
    except:
        return False
    return True
>>>>>>> 87f1a233
<|MERGE_RESOLUTION|>--- conflicted
+++ resolved
@@ -12,7 +12,6 @@
     return DIR_NAME + path
 
 
-<<<<<<< HEAD
 def unit_test_with(generated_ast: List[ast.AST], test_string: str):
     added_code = ast.parse(test_string).body
     md = ast.Module(body=generated_ast + added_code, type_ignores=[])
@@ -21,7 +20,7 @@
     exec(x, globals(), globals())
 
 
-=======
+
 def generated_module_is_executable(module: str) -> bool:
     exec_locals = {}
     exec_globals = {}
@@ -35,5 +34,4 @@
         exec(module, exec_globals)
     except:
         return False
-    return True
->>>>>>> 87f1a233
+    return True