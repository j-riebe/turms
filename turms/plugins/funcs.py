--- conflicted
+++ resolved
@@ -307,136 +307,6 @@
     return o_name
 
 
-<<<<<<< HEAD
-class FieldModifier(str, Enum):
-    OPTIONAL = "OPTIONAL"
-    LIST = "LIST"
-
-
-def formalize_type(
-    field_definition: FieldDefinitionNode,
-    registry: ClassRegistry,
-    modifiers=None,
-    next_is_optional=True,
-):
-    if modifiers is None:
-        modifiers = []
-
-    if isinstance(field_definition, GraphQLNonNull):
-        return formalize_type(
-            field_definition.of_type,
-            registry,
-            modifiers=modifiers,
-            next_is_optional=False,
-        )
-
-    modifiers = modifiers + [FieldModifier.OPTIONAL] if next_is_optional else modifiers
-
-    if isinstance(field_definition, GraphQLList):
-        return formalize_type(
-            field_definition.of_type,
-            registry,
-            modifiers=modifiers + [FieldModifier.LIST],
-            next_is_optional=True,
-        )
-
-    if isinstance(field_definition, GraphQLScalarType):
-        x = registry.get_scalar_equivalent(field_definition.name)
-        return x, modifiers
-
-    if isinstance(field_definition, GraphQLNamedType):
-
-        try:
-            x = registry.get_scalar_equivalent(field_definition.name)
-        except NoScalarEquivalentFound as e:
-            x = registry.get_inputtype_class(field_definition.name)
-
-        return x, modifiers
-
-    raise NotImplementedError(f"Cannot Handle this type of Node {field_definition}")
-
-
-def build_type_annotation_for_field(
-    field: GraphQLField, registry: ClassRegistry, overwrite_type: str = None
-) -> ast.AST:
-    """For a given field, build the type annotation for the field.
-
-    This is used to build the type annotation for the field in the generated ast
-    Graph. It first formalizes the type into the type.class and its modifiers
-    as a list of Modifiers and then generates an annotation for this type
-
-
-    Args:
-        field (GraphQLField): The field to build the type annotation for
-        registry (ClassRegistry): The class registry to use
-        overwrite_type (str, optional): Overwrite the type. Defaults to None.
-
-    Returns:
-        ast.AST: The generated Annotation
-    """
-
-    end_type, modifiers = formalize_type(field.type, registry)
-    end_type = overwrite_type if overwrite_type else end_type
-
-    def recurse_annotate(modifiers):
-        if len(modifiers) == 0:
-            return ast.Name(id=end_type, ctx=ast.Load())
-        else:
-            this_modifier = modifiers[0]
-            rest_modifiers = modifiers[1:]
-
-            if this_modifier == FieldModifier.OPTIONAL:
-                value = ast.Name(id="Optional", ctx=ast.Load())
-            if this_modifier == FieldModifier.LIST:
-                value = ast.Name(id="List", ctx=ast.Load())
-
-            return ast.Subscript(
-                value=value,
-                slice=recurse_annotate(rest_modifiers),
-                ctx=ast.Load(),
-            )
-
-    return recurse_annotate(modifiers)
-
-
-def build_type_annotation_str_for_field(
-    field: GraphQLField, registry: ClassRegistry, overwrite_type: str = None
-) -> str:
-    """For a given field, build the type annotation string for the field.
-
-    This is used to build the type annotation for the field in the documentatoin
-
-    Args:
-        field (GraphQLField): The field to build the type annotation for
-        registry (ClassRegistry): The class registry to use
-        overwrite_type (str, optional): Overwrite the type. Defaults to None.
-
-    Returns:
-        str: The type anotation string
-    """
-
-    end_type, modifiers = formalize_type(field.type, registry)
-    end_type = overwrite_type if overwrite_type else end_type
-
-    def recurse_annotate(modifiers):
-        if len(modifiers) == 0:
-            return end_type
-        else:
-            this_modifier = modifiers[0]
-            rest_modifiers = modifiers[1:]
-
-            if this_modifier == FieldModifier.OPTIONAL:
-                value = "Optional"
-            if this_modifier == FieldModifier.LIST:
-                value = "List"
-
-            return f"{value}[{recurse_annotate(rest_modifiers)}]"
-
-    return recurse_annotate(modifiers)
-
-
-=======
->>>>>>> e307536c
 def get_return_type_annotation(
     o: OperationDefinitionNode,
     client_schema: GraphQLSchema,
@@ -469,18 +339,8 @@
             if isinstance(
                 collapsable_field, FragmentSpreadNode
             ):  # Dealing with a on element fragment
-<<<<<<< HEAD
-                return (
-                    registry.reference_fragment(
-                        potential_return_field.selection_set.selections[0].name.value,
-                        "",
-                        allow_forward=False,
-                    ),
-                    True,
-=======
                 return registry.reference_fragment(
                     collapsable_field.name.value, "", allow_forward=False
->>>>>>> e307536c
                 )
 
         return recurse_type_annotation(
@@ -528,30 +388,9 @@
             if isinstance(
                 collapsable_field, FragmentSpreadNode
             ):  # Dealing with a on element fragment
-<<<<<<< HEAD
-                return (
-                    registry.reference_fragment(
-                        potential_return_field.selection_set.selections[0].name.value,
-                        "",
-                        allow_forward=False,
-                    ),
-                    True,
-                )
-
-            else:
-                return (
-                    build_type_annotation_str_for_field(
-                        potential_return_type,
-                        registry,
-                        overwrite_type=f"{o_name}{o.selection_set.selections[0].name.value.capitalize()}",
-                    ),
-                    True,
-                )
-=======
                 return registry.reference_fragment(
                     collapsable_field.name.value, "", allow_forward=False
                 ).id
->>>>>>> e307536c
 
         return recurse_type_label(
             potential_return_type,
